--- conflicted
+++ resolved
@@ -12,7 +12,6 @@
     <img src="balder11-2-apps/assets/dingus.jpeg.png" alt="">
     <h1>Ode to My One True Love, My Dingus</h1>
     <hr>
-<<<<<<< HEAD
     <p> In a world of chaos, wild and free,
         You came along, my dingus bee.
         With quirks that make the stars align,
@@ -47,9 +46,7 @@
         You're more than just a passing role.
         You're my forever kind of "thing"—
         My one true love, my dingus king.</p>
-=======
     <p>schlongus</p>
->>>>>>> 3ee07615
 </body>
 
 </html>