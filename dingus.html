<!DOCTYPE html>
<html lang="en">
<head>
    <meta charset="UTF-8">
    <meta name="viewport" content="width=device-width, initial-scale=1.0">
    <title>Document</title>

</head>
<body>
<<<<<<< HEAD
    <img src="" alt="">
    <script>
        const img = document.querySelector('img');
        img.src = 'https://example.com/image.jpg';
        img.alt = 'An example image';
        img.addEventListener('load', () => {
            console.log('Image loaded successfully');
        });
        img.addEventListener('error', () => {
            console.error('Error loading image');
        });
        img.addEventListener('click', () => {
            console.log('Image clicked');
        });
        img.addEventListener('mouseover', () => {
            console.log('Mouse over image');
        });
        img.addEventListener('mouseout', () => {
            console.log('Mouse out of image');
        });
        img.addEventListener('contextmenu', (event) => {
            event.preventDefault();
            console.log('Right-click on image');
        });
        img.addEventListener('dblclick', () => {
            console.log('Double-click on image');
        });
        img.addEventListener('wheel', (event) => {
            console.log('Mouse wheel event on image');
        });
        img.addEventListener('keydown', (event) => {
            console.log('Key down event on image');
        });
        img.addEventListener('keyup', (event) => {
            console.log('Key up event on image');
        });
        img.addEventListener('keypress', (event) => {
            console.log('Key press event on image');
        });
        img.addEventListener('focus', () => {
            console.log('Image focused');
        });
        img.addEventListener('blur', () => {
            console.log('Image blurred');
        });
        img.addEventListener('resize', () => {
            console.log('Image resized');
        });
        img.addEventListener('scroll', () => {
            console.log('Image scrolled');
        });
        img.addEventListener('select', () => {
            console.log('Image selected');
        });
        img.addEventListener('input', () => {
            console.log('Input event on image');
        });
        img.addEventListener('change', () => {
            console.log('Change event on image');
        });
        img.addEventListener('submit', () => {
            console.log('Submit event on image');
        });
        img.addEventListener('reset', () => {
            console.log('Reset event on image');
        });
        img.addEventListener('drag', () => {
            console.log('Image dragged');
        });
        img.addEventListener('dragstart', () => {
            console.log('Drag start on image');
        });
        img.addEventListener('dragend', () => {
            console.log('Drag end on image');
        });
        img.addEventListener('dragenter', () => {
            console.log('Drag enter on image');
        });
        img.addEventListener('dragover', () => {
            console.log('Drag over image');
        });
        img.addEventListener('dragleave', () => {
            console.log('Drag leave image');
        });
        img.addEventListener('drop', () => {
            console.log('Drop on image');
        });
        img.addEventListener('copy', () => {
            console.log('Copy event on image');
        });
        img.addEventListener('cut', () => {
            console.log('Cut event on image');
        });
        img.addEventListener('paste', () => {
            console.log('Paste event on image');
        });
        img.addEventListener('contextmenu', (event) => {
            event.preventDefault();
            console.log('Right-click on image');
        });
        img.addEventListener('touchstart', () => {
            console.log('Touch start on image');
        });
=======
    <img src="balder11-2-apps/assets/dingus.jpeg.png" alt="">
    <h1>Dingus</h1>
>>>>>>> 6c6d24a7
</body>
</html><|MERGE_RESOLUTION|>--- conflicted
+++ resolved
@@ -7,8 +7,8 @@
 
 </head>
 <body>
-<<<<<<< HEAD
-    <img src="" alt="">
+    <img src="balder11-2-apps/assets/dingus.jpeg.png" alt="">
+    <h1>Dingus</h1>
     <script>
         const img = document.querySelector('img');
         img.src = 'https://example.com/image.jpg';
@@ -111,9 +111,6 @@
         img.addEventListener('touchstart', () => {
             console.log('Touch start on image');
         });
-=======
-    <img src="balder11-2-apps/assets/dingus.jpeg.png" alt="">
-    <h1>Dingus</h1>
->>>>>>> 6c6d24a7
+  </script>
 </body>
 </html>